--- conflicted
+++ resolved
@@ -422,10 +422,6 @@
 
 	var loadbalancer *scwlb.LB
 	resp, err := l.api.ListLBs(&scwlb.ZonedAPIListLBsRequest{
-<<<<<<< HEAD
-		// Zone: Use default zone from SDK
-=======
->>>>>>> f8f238c5
 		Name: &name,
 		Zone: getLoadBalancerZone(service),
 	}, scw.WithAllPages())
