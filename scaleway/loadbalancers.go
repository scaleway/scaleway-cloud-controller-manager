--- conflicted
+++ resolved
@@ -2277,18 +2277,17 @@
 	return acls
 }
 
-<<<<<<< HEAD
 func strip32SubnetMasks(subnets []string) []string {
 	stripped := make([]string, len(subnets))
 	for idx, subnet := range subnets {
 		stripped[idx] = strings.TrimSuffix(subnet, "/32")
 	}
 	return stripped
-=======
+}
+
 func ptrInt32ToString(i *int32) string {
 	if i == nil {
 		return "<nil>"
 	}
 	return fmt.Sprintf("%d", *i)
->>>>>>> 8eec6b23
 }